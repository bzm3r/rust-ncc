// Copyright © 2020 Brian Merchant.
//
// Licensed under the Apache License, Version 2.0 <LICENSE-APACHE or
// http://www.apache.org/licenses/LICENSE-2.0> or the MIT license
// <LICENSE-MIT or http://opensource.org/licenses/MIT>, at your
// option. This file may not be copied, modified, or distributed
// except according to those terms.

<<<<<<< HEAD
use clap::{AppSettings, Arg, Command};
=======
use clap::{App, AppSettings, Arg};
>>>>>>> 1dc03bd6
use simulator::exp_setup::exp_parser::ExperimentArgs;
use simulator::{exp_setup, world, Directories};
use std::convert::TryFrom;
use std::path::PathBuf;
use std::time::Instant;

pub const EXP_DIR: &str = "B:\\rust-ncc\\experiments\\";

fn main() {
    let parsed_args = Command::new("simulator executor")
        .version("0.1")
        .about("Execute simulations from the command line.")
        .arg(
            Arg::new("config")
                .short('c')
                .long("cfg")
<<<<<<< HEAD
                .takes_value(true)
                .help("path to cfg.json file containing `output`, `experiment` and `py_main` dirs"),
=======
                .required(true)
                .help("Configuration file. A default config can be found in ./cfg.json")
                .takes_value(true),
>>>>>>> 1dc03bd6
        )
        .arg(
            Arg::new("experiments")
                .short('e')
                .long("exps")
                .required(true)
                .takes_value(true)
<<<<<<< HEAD
                .multiple_occurrences(true)
=======
                .multiple(true)
                .help("Experiment(s) to be run. Example experiments can be found in ./example-experiments")
>>>>>>> 1dc03bd6
                .min_values(1),
        )
        .get_matches();

<<<<<<< HEAD
    let default_cfg_path: PathBuf =
        [current_dir().unwrap(), PathBuf::from("cfg")]
            .iter()
            .collect();
    let cfg_path = parsed_args
        .value_of("config")
        .map_or_else(|| default_cfg_path, PathBuf::from);
    let directories = Directories::try_from(&cfg_path)
        .map_or_else(|e| panic!("{}: {:?}", &cfg_path.display(), e), |d| d);
=======
    let cfg_path =
        parsed_args.value_of("config").map(PathBuf::from).unwrap();

    let directories = Directories::try_from(&cfg_path);
    if let Err(e) = directories {
        panic!(
            "Error loading configuration file ({}): {:?}",
            &cfg_path.display(),
            e
        );
    }
    let directories = directories.unwrap();
>>>>>>> 1dc03bd6

    let exp_jsons: Vec<PathBuf> = parsed_args
        .values_of("experiments")
        .unwrap()
        .map(Into::<String>::into)
        .map(PathBuf::from)
        .collect();

    let mut exp_json_args = vec![];
    for fp in exp_jsons.iter() {
        let args = ExperimentArgs::try_from(fp);
        match args {
            Ok(args) => exp_json_args.push(args),
            Err(e) => panic!(
                "Failed to load experiment ({}): {:?}",
                fp.display(),
                e
            ),
        }
    }

    for exp_args in exp_json_args {
        let exps = exp_setup::generate(directories.clone(), exp_args);

        for exp in exps {
            let mut w = world::World::new(exp);

            let now = Instant::now();
            w.simulate(true);

            println!("Simulation complete. {} s.", now.elapsed().as_secs());
        }
    }
}<|MERGE_RESOLUTION|>--- conflicted
+++ resolved
@@ -6,11 +6,7 @@
 // option. This file may not be copied, modified, or distributed
 // except according to those terms.
 
-<<<<<<< HEAD
 use clap::{AppSettings, Arg, Command};
-=======
-use clap::{App, AppSettings, Arg};
->>>>>>> 1dc03bd6
 use simulator::exp_setup::exp_parser::ExperimentArgs;
 use simulator::{exp_setup, world, Directories};
 use std::convert::TryFrom;
@@ -27,14 +23,9 @@
             Arg::new("config")
                 .short('c')
                 .long("cfg")
-<<<<<<< HEAD
-                .takes_value(true)
-                .help("path to cfg.json file containing `output`, `experiment` and `py_main` dirs"),
-=======
                 .required(true)
                 .help("Configuration file. A default config can be found in ./cfg.json")
                 .takes_value(true),
->>>>>>> 1dc03bd6
         )
         .arg(
             Arg::new("experiments")
@@ -42,29 +33,13 @@
                 .long("exps")
                 .required(true)
                 .takes_value(true)
-<<<<<<< HEAD
                 .multiple_occurrences(true)
-=======
-                .multiple(true)
                 .help("Experiment(s) to be run. Example experiments can be found in ./example-experiments")
->>>>>>> 1dc03bd6
                 .min_values(1),
         )
         .get_matches();
 
-<<<<<<< HEAD
-    let default_cfg_path: PathBuf =
-        [current_dir().unwrap(), PathBuf::from("cfg")]
-            .iter()
-            .collect();
-    let cfg_path = parsed_args
-        .value_of("config")
-        .map_or_else(|| default_cfg_path, PathBuf::from);
-    let directories = Directories::try_from(&cfg_path)
-        .map_or_else(|e| panic!("{}: {:?}", &cfg_path.display(), e), |d| d);
-=======
-    let cfg_path =
-        parsed_args.value_of("config").map(PathBuf::from).unwrap();
+    let cfg_path = parsed_args.value_of("config").map(PathBuf::from).unwrap();
 
     let directories = Directories::try_from(&cfg_path);
     if let Err(e) = directories {
@@ -75,7 +50,6 @@
         );
     }
     let directories = directories.unwrap();
->>>>>>> 1dc03bd6
 
     let exp_jsons: Vec<PathBuf> = parsed_args
         .values_of("experiments")
@@ -89,11 +63,9 @@
         let args = ExperimentArgs::try_from(fp);
         match args {
             Ok(args) => exp_json_args.push(args),
-            Err(e) => panic!(
-                "Failed to load experiment ({}): {:?}",
-                fp.display(),
-                e
-            ),
+            Err(e) => {
+                panic!("Failed to load experiment ({}): {:?}", fp.display(), e)
+            }
         }
     }
 
