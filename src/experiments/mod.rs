// Copyright © 2020 Brian Merchant.
//
// Licensed under the Apache License, Version 2.0 <LICENSE-APACHE or
// http://www.apache.org/licenses/LICENSE-2.0> or the MIT license
// <LICENSE-MIT or http://opensource.org/licenses/MIT>, at your
// option. This file may not be copied, modified, or distributed
// except according to those terms.

pub mod cil_test;
<<<<<<< HEAD
=======
pub mod four_cells;
>>>>>>> 091c3e17
pub mod pair;
pub mod separated_pair;
//pub mod single;

use crate::cell::chemistry::{
    DistributionScheme, DistributionType, RgtpDistribution,
};
use crate::math::v2d::V2D;
use crate::parameters::quantity::{
    Force, Length, Quantity, Stress, Time, Tinv, Viscosity,
};
use crate::parameters::{
    CharQuantities, Parameters, RawParameters, WorldParameters,
};
use crate::utils::pcg32::Pcg32;
use crate::NVERTS;

/// Specifies initial placement of the group.
pub struct GroupBBox {
    /// Width of group in terms of cell diameter.
    pub width: usize,
    /// Height of group in terms of cell diameter.
    pub height: usize,
    /// Bottom left of the group in normalized space units.
    pub bottom_left: V2D,
}

/// Information required for a cell group to be created.
pub struct CellGroup {
    /// The number of cells in the group.
    pub num_cells: usize,
    /// Initial layout of the cell group.
    pub layout: GroupBBox,
    /// Parameters shared by all cells in this group.
    pub parameters: Parameters,
}

/// Information required to create an experiment.
pub struct Experiment {
    pub file_name: String,
    /// Characteristic quantities.
    pub char_quants: CharQuantities,
    pub world_parameters: WorldParameters,
    /// List of cell groups involved in this experiment.
    pub cell_groups: Vec<CellGroup>,
    /// Random number generator to be used for various purposes.
    /// Initialized from a seed, otherwise from "entropy".
    pub rng: Pcg32,
    /// Seed that was used to initialize rng, if it generated from a
    /// seed.
    pub seed: Option<u64>,
}

/// Generate default characteristic quantities.
/// If you need to use different characteristic quantities
/// than the ones provided in the defaults, implement a
/// function that generates `CharQuantities` within your
/// particular experiment file. You can use this function
/// as a template.
///
/// Refer to SI of first two papers for justification of
/// the values used.
//TODO: Document all the justifications here, rather than having to refer
// to the SI.
fn gen_default_char_quants() -> CharQuantities {
    // Stress on lamellipod is on order of 1kPa, height of lamellipod on order of 100 nm, length of edge on order of 10 um
    let f = (Stress(1.0).kilo().g()
        * Length(100.0).nano().g()
        * Length(10.0).micro().g())
    .to_force()
    .unwrap();

    CharQuantities {
        eta: Viscosity(0.1),
        l: Length(1.0).micro(),
        t: Time(2.0),
        f,
        l3d: Length(10e-6),
        k_mem_off: Tinv(0.15),
        k_mem_on: Tinv(0.02),
        kgtp: Tinv(1e-4),
        kdgtp: Tinv(1e-4),
        frac_rgtp: 0.1,
    }
}

/// Generate default raw parameters for cells.
/// If you need to use different raw parameters
/// than the ones provided in the defaults, implement a
/// function that generates `RawParameters` within your
/// particular experiment file. You can use this function
/// as a template.
fn gen_default_raw_params(
    rng: &mut Pcg32,
    randomization: bool,
) -> RawParameters {
    let rgtp_d = (Length(0.1_f32.sqrt()).micro().pow(2.0).g()
        / Time(1.0).g())
    .to_diffusion()
    .unwrap();
    let init_rac = RgtpDistribution::generate(
        DistributionScheme {
            frac: 0.1,
            ty: DistributionType::Random,
        },
        DistributionScheme {
            frac: 0.1,
            ty: DistributionType::Random,
        },
        rng,
    )
    .unwrap();
    RawParameters {
        cell_diam: Length(40.0).micro(),
        stiffness_cortex: Stress(8.0).kilo(),
        lm_h: Length(200.0).nano(),
        halfmax_rgtp_max_f_frac: 0.3,
        halfmax_rgtp_frac: 0.4,
        lm_ss: Stress(10.0).kilo(),
        rho_friction: 0.2,
        stiffness_ctyo: Force(1e-7),
        diffusion_rgtp: rgtp_d,
        tot_rac: 2.5e6,
        tot_rho: 1e6,
        kgtp_rac: 24.0,
        kgtp_rac_auto: 500.0,
        kdgtp_rac: 8.0,
        kdgtp_rho_on_rac: 4000.0,
        halfmax_tension_inhib: 0.1,
        tension_inhib: 40.0,
        kgtp_rho: 28.0,
        kgtp_auto_rho: 390.0,
        kdgtp_rho: 60.0,
        kdgtp_rac_on_rho: 400.0,
        randomization,
        rand_avg_t: Time(40.0 * 60.0),
        rand_std_t: Time(0.2 * 40.0 * 60.0),
        rand_mag: 10.0,
        rand_vs: 0.25,
        init_rac,
        init_rho: init_rac,
    }
}

/// We take the viscosity of the world to be 0.29 N m^-2. We
/// divide viscosity by the number of vertices, on a cell in
/// order to scale it properly.
///
/// See SI for justification.
//TODO: put justification here.
fn gen_default_viscosity() -> Viscosity {
    Viscosity(0.29).mul_number(1.0 / (NVERTS as f32))
}

fn gen_default_phys_contact_dist() -> Length {
    Length(0.5).micro()
}

fn gen_default_adhesion_mag(
    char_quants: &CharQuantities,
    multiplier: f32,
) -> Force {
    // Warning: going above this value may result in weirdness!
    // Danger zone: (Length(1.0).micro().g() * Tinv(1.0).g()).mul_number(0.1)
    let max_cell_v = Length(3.0).micro().g() * Tinv(1.0 / 60.0).g();
    let eta = char_quants.eta.g();
    let f_adh = (eta * max_cell_v)
        .mul_number(1.0 / (NVERTS as f32))
        .to_force()
        .expect(
            "Procedure for generating default force does \
             not produce a force. Check units!",
        );
    f_adh.mul_number(multiplier)
}<|MERGE_RESOLUTION|>--- conflicted
+++ resolved
@@ -7,10 +7,7 @@
 // except according to those terms.
 
 pub mod cil_test;
-<<<<<<< HEAD
-=======
 pub mod four_cells;
->>>>>>> 091c3e17
 pub mod pair;
 pub mod separated_pair;
 //pub mod single;
