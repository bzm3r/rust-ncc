// Copyright © 2020 Brian Merchant.
//
// Licensed under the Apache License, Version 2.0 <LICENSE-APACHE or
// http://www.apache.org/licenses/LICENSE-2.0> or the MIT license
// <LICENSE-MIT or http://opensource.org/licenses/MIT>, at your
// option. This file may not be copied, modified, or distributed
// except according to those terms.

pub mod pairs;
pub mod single;

use crate::cell::chemistry::{
    DistributionScheme, DistributionType, RgtpDistribution,
};
use crate::math::v2d::V2D;
use crate::parameters::quantity::{
    Force, Length, Quantity, Stress, Time, Tinv, Viscosity,
};
use crate::parameters::{
    CharQuantities, Parameters, RawParameters, WorldParameters,
};
use crate::NVERTS;
use rand_pcg::Pcg64;

/// Specifies initial placement of the group.
pub struct GroupLayout {
    /// Width of group in terms of number of cells.
    pub width: u32,
    /// Height of group in terms of number if cells.
    pub height: u32,
    /// Bottom left of the group in micrometers.
    pub bottom_left: V2D,
}

/// Information required for a cell group to be created.
pub struct CellGroup {
    /// The number of cells in the group.
    pub num_cells: u32,
    /// Initial layout of the cell group.
    pub layout: GroupLayout,
    /// Parameters shared by all cells in this group.
    pub parameters: Parameters,
}

/// Information required to create an experiment.
pub struct Experiment {
    pub title: String,
    /// Characteristic quantities.
    pub char_quants: CharQuantities,
    pub world_parameters: WorldParameters,
    /// List of cell groups involved in this experiment.
    pub cell_groups: Vec<CellGroup>,
    /// Random number generator to be used for various purposes.
    /// Initialized from a seed, otherwise from "entropy".
    pub rng: Pcg64,
    /// Seed that was used to initialize rng, if it generated from a
    /// seed.
    pub seed: Option<u64>,
}

/// Generate default characteristic quantities.
/// If you need to use different characteristic quantities
/// than the ones provided in the defaults, implement a
/// function that generates `CharQuantities` within your
/// particular experiment file. You can use this function
/// as a template.
///
/// Refer to SI of first two papers for justification of
/// the values used.
//TODO: Document all the justifications here, rather than having to refer
// to the SI.
fn gen_default_char_quants() -> CharQuantities {
    // Stress on lamellipod is on order of 1kPa, height of lamellipod on order of 100 nm, length of edge on order of 10 um
    let f = (Stress(1.0).kilo().g()
        * Length(100.0).nano().g()
        * Length(10.0).micro().g())
    .to_force()
    .unwrap();

    CharQuantities {
        eta: Viscosity(0.1),
        l: Length(1.0).micro(),
        t: Time(2.0),
        f,
        l3d: Length(10e-6),
        k_mem_off: Tinv(0.15),
        k_mem_on: Tinv(0.02),
        kgtp: Tinv(1e-4),
        kdgtp: Tinv(1e-4),
        frac_rgtp: 0.1,
    }
}

/// Generate default raw parameters for cells.
/// If you need to use different raw parameters
/// than the ones provided in the defaults, implement a
/// function that generates `RawParameters` within your
/// particular experiment file. You can use this function
/// as a template.
fn gen_default_raw_params(
    rng: &mut Pcg64,
    randomization: bool,
) -> RawParameters {
    let rgtp_d = (Length(0.1_f32.sqrt()).micro().pow(2.0).g()
        / Time(1.0).g())
    .to_diffusion()
    .unwrap();
    let init_rac = RgtpDistribution::generate(
        DistributionScheme {
            frac: 0.1,
            ty: DistributionType::Random,
        },
        DistributionScheme {
            frac: 0.1,
            ty: DistributionType::Random,
        },
        rng,
    )
    .unwrap();
    RawParameters {
        cell_diam: Length(40.0).micro(),
        stiffness_cortex: Stress(8.0).kilo(),
        lm_h: Length(200.0).nano(),
        halfmax_rgtp_max_f_frac: 0.3,
        halfmax_rgtp_frac: 0.4,
        lm_ss: Stress(10.0).kilo(),
        rho_friction: 0.2,
        stiffness_ctyo: Force(1e-7),
        diffusion_rgtp: rgtp_d,
        tot_rac: 2.5e6,
        tot_rho: 1e6,
        kgtp_rac: 24.0,
        kgtp_rac_auto: 500.0,
        kdgtp_rac: 8.0,
        kdgtp_rho_on_rac: 4000.0,
        halfmax_tension_inhib: 0.1,
        tension_inhib: 40.0,
        kgtp_rho: 28.0,
        kgtp_auto_rho: 390.0,
        kdgtp_rho: 60.0,
        kdgtp_rac_on_rho: 400.0,
        randomization,
        rand_avg_t: Time(40.0 * 60.0),
        rand_std_t: Time(0.2 * 40.0 * 60.0),
        rand_mag: 10.0,
        rand_vs: 0.25,
        init_rac,
        init_rho: init_rac,
    }
}

/// We take the viscosity of the world to be 0.29 N m^-2. We
/// divide viscosity by the number of vertices, on a cell in
/// order to scale it properly.
///
/// See SI for justification.
//TODO: put justification here.
fn gen_default_viscosity() -> Viscosity {
    Viscosity(0.29).mul_number(1.0 / (NVERTS as f32))
}

fn gen_default_phys_contact_dist() -> Length {
    Length(0.5).micro()
}

fn gen_default_adhesion_mag(char_quants: &CharQuantities) -> Force {
    // Warning: going above this value may result in weirdness!
    // Danger zone: (Length(1.0).micro().g() * Tinv(1.0).g()).mul_number(0.1)
<<<<<<< HEAD
    let v =
        (Length(1.0).micro().g() * Tinv(1.0).g()).mul_number(0.125);

    (v * char_quants.eta.g()).to_force().expect(
        "Procedure for generating default force does \
=======

    // Seed: 3,(Length(1.0).micro().g() * Tinv(1.0).g()).mul_number(0.09)
    // (v * char_quants.eta.g())
    let v = (Length(3.0 / 60.0).micro().g() * Tinv(1.0).g())
        .mul_number(1.0);
    (v * char_quants.eta.g().mul_number(1.0 / (NVERTS as f32)))
        .to_force()
        .expect(
            "Procedure for generating default force does \
>>>>>>> 1f9b69fe
             not produce a force. Check units!",
        )
}<|MERGE_RESOLUTION|>--- conflicted
+++ resolved
@@ -166,13 +166,7 @@
 fn gen_default_adhesion_mag(char_quants: &CharQuantities) -> Force {
     // Warning: going above this value may result in weirdness!
     // Danger zone: (Length(1.0).micro().g() * Tinv(1.0).g()).mul_number(0.1)
-<<<<<<< HEAD
-    let v =
-        (Length(1.0).micro().g() * Tinv(1.0).g()).mul_number(0.125);
 
-    (v * char_quants.eta.g()).to_force().expect(
-        "Procedure for generating default force does \
-=======
 
     // Seed: 3,(Length(1.0).micro().g() * Tinv(1.0).g()).mul_number(0.09)
     // (v * char_quants.eta.g())
@@ -182,7 +176,6 @@
         .to_force()
         .expect(
             "Procedure for generating default force does \
->>>>>>> 1f9b69fe
              not produce a force. Check units!",
         )
 }