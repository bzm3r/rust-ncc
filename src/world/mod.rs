--- conflicted
+++ resolved
@@ -139,13 +139,8 @@
 }
 
 pub struct World {
-<<<<<<< HEAD
     char_quants: CharQuantities,
     tstep: u32,
-=======
-    tstep_length: f32,
-    tstep: usize,
->>>>>>> 091c3e17
     world_params: WorldParameters,
     group_params: Vec<Parameters>,
     pub history: Vec<DeepSnapshot>,
@@ -291,11 +286,7 @@
     pub fn simulate(
         &mut self,
         final_tpoint: f32,
-<<<<<<< HEAD
         save_frequency: u32,
-=======
-        save_frequency: usize,
->>>>>>> 091c3e17
     ) {
         let num_tsteps =
             (final_tpoint / self.char_quants.time()).ceil() as u32;
@@ -323,7 +314,6 @@
             if self.tstep % save_frequency == 0 {
                 self.history.push(self.take_snapshot());
             }
-<<<<<<< HEAD
             self.tstep += 1;
         }
     }
@@ -357,47 +347,6 @@
                 .iter()
                 .map(|fs| fs.to_mini())
                 .collect::<Vec<Snapshot>>(),
-=======
-            // if true {
-            //     let ics = self.interaction_generator.generate();
-            //     let c0_cps = self
-            //         .interaction_generator
-            //         .get_close_points(0, 4, 1);
-            //     let c1_cps = self
-            //         .interaction_generator
-            //         .get_close_points(1, 12, 0);
-            //
-            //     if (c0_cps.len() > 0 || c1_cps.len() > 0)
-            //         && (c0_cps
-            //             .iter()
-            //             .any(|cp| cp.get_vector_to_mag() < 0.5)
-            //             || c1_cps
-            //                 .iter()
-            //                 .any(|cp| cp.get_vector_to_mag() < 0.5))
-            //     {
-            //         println!("tstep = {}", tstep);
-            //         println!(
-            //             "ci (0, 4, oci: 1) = {}\nx_adhs[4] = {}",
-            //             c0_cps
-            //                 .iter()
-            //                 .map(|cp| format!("{}", cp))
-            //                 .collect::<Vec<String>>()
-            //                 .join(", "),
-            //             ics[0].x_adhs[4]
-            //         );
-            //         println!(
-            //             "ci (1, 12, oci: 0) = {}\nx_adh[12] = {}",
-            //             c1_cps
-            //                 .iter()
-            //                 .map(|cp| format!("{}", cp))
-            //                 .collect::<Vec<String>>()
-            //                 .join(", "),
-            //             ics[1].x_adhs[12]
-            //         );
-            //         println!("------------------")
-            //     }
-            // }
->>>>>>> 091c3e17
         }
     }
 
