--- conflicted
+++ resolved
@@ -31,27 +31,6 @@
     None,
 }
 
-<<<<<<< HEAD
-=======
-pub struct ClosePointInfo {
-    pub cp: ClosePoint,
-    pub ovi: usize,
-}
-
-impl ClosePointInfo {
-    pub fn get_vector_to_mag(&self) -> f32 {
-        match self.cp {
-            ClosePoint::Vertex { vector_to, .. } => vector_to,
-            ClosePoint::OnEdge { vector_to, .. } => vector_to,
-            _ => panic!(
-                "close point in close point info should not be none!"
-            ),
-        }
-        .mag()
-    }
-}
-
->>>>>>> 091c3e17
 impl ClosePoint {
     /// Returns the point closest to `p` (`ClosePoint`) on the line
     /// segment `k = (b - a)*t + a, 0 <= t < 1`.
@@ -445,18 +424,12 @@
         focus_vertex: RelativeRgtpActivity,
         other: RelativeRgtpActivity,
     ) -> CrlEffect {
-<<<<<<< HEAD
-        match (a > 0.0, b > 0.0) {
-            (false, true) | (true, false) => CrlEffect::Cal,
-            (_, _) => CrlEffect::Cil,
-=======
         use RelativeRgtpActivity::{RacDominant, RhoDominant};
         match (focus_vertex, other) {
             (RacDominant(_), RhoDominant(_)) => CrlEffect::Cal,
             (RhoDominant(_), RacDominant(_))
             | (RhoDominant(_), RhoDominant(_))
             | (RacDominant(_), RacDominant(_)) => CrlEffect::Cil,
->>>>>>> 091c3e17
         }
     }
 }
