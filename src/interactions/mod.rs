--- conflicted
+++ resolved
@@ -34,12 +34,6 @@
 
 /// The relative Rho GTPase activity at a cell is positive if Rac1
 /// dominates, otherwise it is negative.
-<<<<<<< HEAD
-pub type RelativeRgtpActivity = f32;
-
-#[derive(Copy, Clone, Debug, Default, Deserialize, Serialize)]
-pub struct Interactions {
-=======
 #[derive(Copy, Clone, Debug, Deserialize, Serialize)]
 pub enum RelativeRgtpActivity {
     RhoDominant(f32),
@@ -77,8 +71,7 @@
 }
 
 #[derive(Copy, Clone, Debug, Default, Deserialize, Serialize)]
-pub struct CellInteractions {
->>>>>>> 091c3e17
+pub struct Interactions {
     pub x_cals: [f32; NVERTS],
     pub x_cils: [f32; NVERTS],
     pub x_adhs: [V2D; NVERTS],
