--- conflicted
+++ resolved
@@ -64,26 +64,16 @@
 }
 
 pub fn save_binc_to_cbor(binc_path: &PathBuf, cbor_path: &PathBuf) {
-<<<<<<< HEAD
-    let mut src = OpenOptions::new().read(true).open(binc_path).unwrap();
-=======
     let src = OpenOptions::new().read(true).open(binc_path).unwrap();
-
     let mut src = BufReader::new(src);
->>>>>>> 1dc03bd6
     let dst = OpenOptions::new()
         .write(true)
         .create(true)
         .truncate(true)
         .open(cbor_path)
         .unwrap();
-<<<<<<< HEAD
+    let dst = BufWriter::new(dst);
     let mut serializer = serde_cbor::Serializer::new(IoWrite::new(dst));
-=======
-    let dst = BufWriter::new(dst);
-    let mut serializer =
-        serde_cbor::Serializer::new(IoWrite::new(dst));
->>>>>>> 1dc03bd6
     let world_info: WorldInfo = deserialize_from(&mut src).unwrap();
     world_info.serialize(&mut serializer).unwrap();
 
@@ -95,15 +85,8 @@
                 snaps.serialize(&mut serializer).unwrap();
             }
             Err(err) => {
-<<<<<<< HEAD
                 if let bincode::ErrorKind::Io(std_err) = err.borrow() {
                     if let io::ErrorKind::UnexpectedEof = std_err.kind() {
-=======
-                if let bincode::ErrorKind::Io(std_err) = err.borrow()
-                {
-                    if let io::ErrorKind::UnexpectedEof =
-                        std_err.kind()
-                    {
                         // Note: Ideally we would want to flush the BufWriter manually instead of relying
                         // on the automatic flush, however the cbor Write trait does NOT have the
                         // flush method, and does not have an into_inner function... so we're stuck
@@ -113,7 +96,6 @@
                         // if let Err(e) = Into::<io::Write>::into(cbor_writer).flush() {
                         //     panic!("Failed to flush cbor writer: {:?}", e);
                         // }
->>>>>>> 1dc03bd6
                         break;
                     }
                 }
